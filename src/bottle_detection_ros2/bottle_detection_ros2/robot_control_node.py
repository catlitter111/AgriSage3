#!/usr/bin/env python3
# -*- coding: utf-8 -*-
"""
机器人控制节点
负责控制机器人底盘的移动，包括前进、后退、转向等
通过串口与底层控制器通信
"""

import rclpy
from rclpy.node import Node
from rclpy.qos import QoSProfile, ReliabilityPolicy, HistoryPolicy
from geometry_msgs.msg import Twist, PoseStamped
from std_msgs.msg import String, Bool
from bottle_detection_msgs.msg import RobotCommand, RobotStatus
from serial import Serial
import threading
import json
import time
import struct
import random
import math
import datetime

# 命令类型常量
CMD_SET_DIRECTION = 0x01
CMD_SET_SPEED = 0x02
CMD_SET_MOTOR = 0x03
CMD_REQUEST_STATUS = 0x04
CMD_SET_POSITION = 0x05

# 方向常量
DIR_FORWARD = 0x00
DIR_BACKWARD = 0x01
DIR_LEFT = 0x02
DIR_RIGHT = 0x03
DIR_STOP = 0x04


class RobotControlNode(Node):
    """机器人控制节点类"""
    
    def __init__(self):
        super().__init__('robot_control_node')
        
        # 声明参数
        self.declare_parameter('serial_port', '/dev/ttyS3')
        self.declare_parameter('baudrate', 115200)
        self.declare_parameter('timeout', 1.0)
        self.declare_parameter('max_linear_speed', 0.5)  # m/s
        self.declare_parameter('max_angular_speed', 1.0)  # rad/s
        self.declare_parameter('status_publish_rate', 2.0)  # Hz
        
        # 获取参数
        self.serial_port = self.get_parameter('serial_port').value
        self.baudrate = self.get_parameter('baudrate').value
        self.timeout = self.get_parameter('timeout').value
        self.max_linear_speed = self.get_parameter('max_linear_speed').value
        self.max_angular_speed = self.get_parameter('max_angular_speed').value
        self.status_rate = self.get_parameter('status_publish_rate').value
        
        # 初始化串口
        self.serial = None
        self.serial_lock = threading.Lock()
        self.connect_serial()
        
        # 创建订阅者
        qos = QoSProfile(
            reliability=ReliabilityPolicy.BEST_EFFORT,
            history=HistoryPolicy.KEEP_LAST,
            depth=1
        )
        
        self.cmd_vel_sub = self.create_subscription(
            Twist,
            'cmd_vel',
            self.cmd_vel_callback,
            qos
        )
        
        self.robot_cmd_sub = self.create_subscription(
            RobotCommand,
            'robot/command',
            self.robot_command_callback,
            10
        )
        
        self.position_sub = self.create_subscription(
            PoseStamped,
            'robot/set_position',
            self.set_position_callback,
            10
        )
        
        # 创建发布者
        self.status_pub = self.create_publisher(
            RobotStatus,
            'robot/status',
            10
        )
        
        # 状态变量 - 确保所有数值都是浮点数，并设置有意义的初值
        self.current_speed = 0.0  # 浮点数
        self.current_direction = float(DIR_STOP)  # 转换为浮点数
        
        # 位置信息（默认在西安某苹果园）
        self.position = {
            'x': 0.0, 
            'y': 0.0, 
            'latitude': 34.938500 + random.uniform(-0.002, 0.002),  # 西安纬度 + 随机偏移
            'longitude': 108.241500 + random.uniform(-0.002, 0.002)  # 西安经度 + 随机偏移
        }
        
        # 设备状态
        self.battery_level = random.uniform(65, 90)  # 随机电池电量
        self.cpu_usage = 0.0
        
        # 采摘统计 - 设置有意义的初值
        self.harvested_count = 0
        self.today_harvested = random.randint(80, 250)  # 今日已有一些采摘数据
        self.total_harvested = random.randint(1500, 4000)  # 历史总采摘数
        
        # 工作统计 - 设置有意义的初值
        self.working_hours = random.uniform(1.2, 4.5)  # 今日已工作一段时间
        self.working_area = random.uniform(0.8, 3.2)  # 今日已作业一些面积
        
        # 设备性能
        self.harvest_accuracy = random.uniform(92.5, 97.8)  # 采摘准确率
        self.temperature = random.uniform(28, 35)  # 设备温度
        self.signal_strength = random.randint(65, 88)  # 信号强度
        self.upload_bandwidth = random.uniform(15, 45)  # 上传带宽
        
        # 统计数据初始化 - 添加数据模拟逻辑
        self.start_time = time.time()
        self.last_harvest_time = time.time()
        self.last_position_update = time.time()
<<<<<<< HEAD
        
=======
        self.last_position=None
>>>>>>> 5a4c3829
        # 模拟数据相关
        self.is_working = False
        self.work_mode = "idle"  # idle, moving, harvesting
        self.harvest_rate = 0.5  # 每分钟采摘数量
        self.movement_speed = 0.3  # m/s
        self.position_noise = 0.00005  # 位置噪声
        
        # 创建定时器发布状态
        self.status_timer = self.create_timer(2.0, self.publish_status)
        self.simulation_timer = self.create_timer(5.0, self.update_simulation_data)
        
        # 紧急停止标志
        self.emergency_stop = False
        
        self.get_logger().info(
            f'机器人控制节点已启动\n'
            f'串口: {self.serial_port}\n'
            f'波特率: {self.baudrate}'
        )
    
    def connect_serial(self):
        """连接串口"""
        try:
            self.serial = Serial(
                port=self.serial_port,
                baudrate=self.baudrate,
                timeout=self.timeout
            )
            self.get_logger().info(f'成功连接到串口: {self.serial_port}')
            return True
        except Exception as e:
            self.get_logger().error(f'连接串口失败: {e}')
            # 尝试自动检测串口
            try:
                import serial.tools.list_ports
                ports = list(serial.tools.list_ports.comports())
                if ports:
                    port = ports[0].device
                    self.get_logger().info(f'尝试自动选择串口: {port}')
                    self.serial_port = port
                    self.serial = Serial(
                        port=self.serial_port,
                        baudrate=self.baudrate,
                        timeout=self.timeout
                    )
                    self.get_logger().info(f'成功连接到串口: {self.serial_port}')
                    return True
            except Exception as e2:
                self.get_logger().error(f'自动连接串口失败: {e2}')
            return False
    
    def generate_packet(self, cmd, data=None):
        """生成通信数据包"""
        if data is None:
            data = []
        
        # 计算校验和
        checksum = cmd + len(data)
        for byte in data:
            checksum += byte
        checksum &= 0xFF  # 取低8位
        
        # 构建数据包
        packet = [0xAA, 0x55, cmd, len(data)] + data + [checksum]
        return bytes(packet)
    
    def send_command(self, command):
        """发送命令到机器人"""
        with self.serial_lock:
            if not self.serial or not self.serial.is_open:
                self.get_logger().error('串口未连接，无法发送命令')
                return False
            
            try:
                self.serial.write(command)
                # 记录发送的命令（十六进制格式）
                hex_command = ' '.join([f"{b:02X}" for b in command])
                self.get_logger().debug(f'发送命令: {hex_command}')
                return True
            except Exception as e:
                self.get_logger().error(f'发送命令失败: {e}')
                return False
    
    def move(self, direction, speed):
        """控制机器人移动"""
        # 确保速度在0-100范围内
        speed_int = max(0, min(100, int(speed * 100)))
        
        # 生成方向和速度命令
        command = self.generate_packet(CMD_SET_DIRECTION, [direction, speed_int])
        
        # 更新状态
        self.current_direction = float(direction)  # 保持为浮点数
        self.current_speed = float(speed)  # 保持为浮点数
        
        return self.send_command(command)
    
    def stop(self):
        """停止机器人"""
        command = self.generate_packet(CMD_SET_DIRECTION, [DIR_STOP, 0])
        self.current_direction = float(DIR_STOP)  # 保持为浮点数
        self.current_speed = 0.0  # 保持为浮点数
        return self.send_command(command)
    
    def set_position(self, latitude, longitude):
        """设置机器人位置"""
        # 将浮点数经纬度转换为整数（乘以10^6）
        lat_int = int(latitude * 1000000)
        lon_int = int(longitude * 1000000)
        
        # 将32位整数分解为4个字节
        position_data = [
            (lat_int >> 24) & 0xFF,
            (lat_int >> 16) & 0xFF,
            (lat_int >> 8) & 0xFF,
            lat_int & 0xFF,
            (lon_int >> 24) & 0xFF,
            (lon_int >> 16) & 0xFF,
            (lon_int >> 8) & 0xFF,
            lon_int & 0xFF
        ]
        
        command = self.generate_packet(CMD_SET_POSITION, position_data)
        
        # 更新本地位置
        self.position['latitude'] = latitude
        self.position['longitude'] = longitude
        
        return self.send_command(command)
    
    def cmd_vel_callback(self, msg):
        """Twist命令回调"""
        if self.emergency_stop:
            self.get_logger().warn('紧急停止状态，忽略移动命令')
            return
        
        # 解析Twist消息
        linear_x = msg.linear.x
        angular_z = msg.angular.z
        
        # 根据速度判断方向
        if abs(linear_x) > abs(angular_z):
            # 直线运动为主
            if linear_x > 0.01:
                direction = DIR_FORWARD
                speed = abs(linear_x) / self.max_linear_speed
            elif linear_x < -0.01:
                direction = DIR_BACKWARD
                speed = abs(linear_x) / self.max_linear_speed
            else:
                direction = DIR_STOP
                speed = 0
        else:
            # 旋转运动为主
            if angular_z > 0.01:
                direction = DIR_LEFT
                speed = abs(angular_z) / self.max_angular_speed
            elif angular_z < -0.01:
                direction = DIR_RIGHT
                speed = abs(angular_z) / self.max_angular_speed
            else:
                direction = DIR_STOP
                speed = 0
        
        # 发送移动命令
        self.move(direction, speed)
    
    def robot_command_callback(self, msg):
        """机器人命令回调"""
        if msg.emergency_stop:
            self.emergency_stop = True
            self.stop()
            self.get_logger().warn('收到紧急停止命令！')
            # 3秒后解除紧急停止
            self.create_timer(3.0, self.clear_emergency_stop)
            return
        
        if self.emergency_stop:
            self.get_logger().warn('紧急停止状态，忽略命令')
            return
        
        # 处理其他命令
        cmd = msg.command
        speed = msg.speed
        
        if cmd == "forward":
            self.move(DIR_FORWARD, speed)
        elif cmd == "backward":
            self.move(DIR_BACKWARD, speed)
        elif cmd == "left":
            self.move(DIR_LEFT, speed)
        elif cmd == "right":
            self.move(DIR_RIGHT, speed)
        elif cmd == "stop":
            self.stop()
    
    def set_position_callback(self, msg):
        """设置位置回调"""
        # 从PoseStamped消息提取经纬度
        longitude = msg.pose.position.x
        latitude = msg.pose.position.y
        
        self.set_position(latitude, longitude)
        
        self.get_logger().info(f'设置位置: 纬度={latitude}, 经度={longitude}')
    
    def clear_emergency_stop(self):
        """清除紧急停止状态"""
        self.emergency_stop = False
        self.get_logger().info('紧急停止已解除')
    
    def publish_status(self):
        """发布机器人状态"""
        # 模拟一些状态数据（实际应用中应从传感器读取）
        try:
            import psutil
            cpu_usage = psutil.cpu_percent(interval=0.1)
        except ImportError:
            cpu_usage = random.uniform(20, 80)  # 如果没有psutil，使用随机值
        
        status_msg = RobotStatus()
        status_msg.header.stamp = self.get_clock().now().to_msg()
        status_msg.header.frame_id = "base_link"
        
        # 基本状态 - 确保所有字段都是正确的类型
        status_msg.battery_level = float(self.battery_level)
        status_msg.cpu_usage = float(cpu_usage)
        status_msg.current_speed = float(self.current_speed)
        status_msg.current_direction = float(self.current_direction)
        
        # 位置信息
        status_msg.position_x = float(self.position['x'])
        status_msg.position_y = float(self.position['y'])
        status_msg.latitude = float(self.position['latitude'])
        status_msg.longitude = float(self.position['longitude'])
        
        # 采摘统计
        status_msg.harvested_count = int(self.harvested_count)
        status_msg.today_harvested = int(self.today_harvested)
        status_msg.total_harvested = int(self.total_harvested)
        
        # 工作统计
        status_msg.working_hours = float(self.working_hours)
        status_msg.working_area = float(self.working_area)
        
        # 其他状态
        status_msg.emergency_stop = bool(self.emergency_stop)
        status_msg.is_moving = bool(self.current_direction != DIR_STOP or self.work_mode == "moving")
        status_msg.is_harvesting = bool(self.work_mode == "harvesting")
        
        # 网络信息
        status_msg.signal_strength = int(self.signal_strength)
        status_msg.upload_bandwidth = float(self.upload_bandwidth)
        
        # 状态描述
        if self.emergency_stop:
            status_msg.status_text = "紧急停止"
        elif self.work_mode == "harvesting":
            status_msg.status_text = "正在采摘"
        elif self.work_mode == "moving" or self.current_direction != DIR_STOP:
            status_msg.status_text = "移动中"
        elif self.is_working:
            status_msg.status_text = "工作中"
        else:
            status_msg.status_text = "待机"
        
        # 额外字段
        status_msg.harvest_accuracy = float(self.harvest_accuracy)
        status_msg.temperature = float(self.temperature)
        status_msg.location_name = "苹果园区3号地块"
        
        self.status_pub.publish(status_msg)
        
        # 打印调试信息（每10次发布打印一次）
        if hasattr(self, '_status_count'):
            self._status_count += 1
        else:
            self._status_count = 1
            
        if self._status_count % 10 == 0:
            self.get_logger().info(
                f'状态发布 - 今日采摘: {self.today_harvested}, '
                f'作业面积: {self.working_area:.3f}亩, '
                f'工作时长: {self.working_hours:.2f}小时, '
                f'电池: {self.battery_level:.1f}%, '
                f'模式: {self.work_mode}'
            )
    
    def update_simulation_data(self):
        """更新模拟数据"""
        current_time = time.time()
        
        # 更新工作时长
        if self.is_working:
            self.working_hours = (current_time - self.start_time) / 3600.0
        
        # 模拟位置变化（如果正在移动）
        if self.current_direction != DIR_STOP or self.work_mode == "moving":
            # 添加随机位置变化模拟移动
            lat_change = random.uniform(-self.position_noise, self.position_noise)
            lon_change = random.uniform(-self.position_noise, self.position_noise)
            
            # 更新位置
            old_lat = self.position['latitude']
            old_lon = self.position['longitude']
            
            self.position['latitude'] += lat_change
            self.position['longitude'] += lon_change
            
            # 计算移动距离并累加作业面积
            if self.last_position is not None:
                distance = self.calculate_distance(
                    old_lat, old_lon, 
                    self.position['latitude'], self.position['longitude']
                )
                # 假设作业宽度为2米，将距离转换为面积（亩）
                area_increment = (distance * 2) / 666.67  # 1亩 = 666.67平方米
                self.working_area += area_increment
            
            self.last_position = (self.position['latitude'], self.position['longitude'])
        
        # 模拟采摘过程
        if self.work_mode == "harvesting" or (self.is_working and random.random() < 0.3):
            # 30%的概率进行采摘
            time_since_last_harvest = current_time - self.last_harvest_time
            
            if time_since_last_harvest > 10:  # 至少10秒间隔
                # 模拟一次采摘
                new_harvest = random.randint(1, 5)  # 一次采摘1-5个
                self.harvested_count += new_harvest
                self.today_harvested += new_harvest
                self.total_harvested += new_harvest
                self.last_harvest_time = current_time
                
                # 随机更新工作模式
                self.work_mode = random.choice(["harvesting", "moving", "idle"])
                
                self.get_logger().info(f'模拟采摘: +{new_harvest}, 今日总计: {self.today_harvested}')
        
        # 模拟电池消耗
        if self.is_working:
            battery_drain = random.uniform(0.1, 0.3)  # 每次消耗0.1-0.3%
            self.battery_level = max(10, self.battery_level - battery_drain)
        
        # 模拟设备温度变化
        if self.is_working:
            self.temperature += random.uniform(-0.5, 1.0)
        else:
            self.temperature += random.uniform(-0.3, 0.3)
        self.temperature = max(20, min(40, self.temperature))  # 限制在20-40度
        
        # 随机改变工作状态
        if random.random() < 0.1:  # 10%概率改变工作状态
            self.is_working = not self.is_working
            if self.is_working:
                self.get_logger().info('开始工作模拟')
            else:
                self.get_logger().info('停止工作模拟')
    
    def calculate_distance(self, lat1, lon1, lat2, lon2):
        """计算两点间距离（米）"""
        # 使用Haversine公式
        R = 6371000  # 地球半径（米）
        
        dlat = math.radians(lat2 - lat1)
        dlon = math.radians(lon2 - lon1)
        
        a = (math.sin(dlat/2) * math.sin(dlat/2) + 
             math.cos(math.radians(lat1)) * math.cos(math.radians(lat2)) * 
             math.sin(dlon/2) * math.sin(dlon/2))
        
        c = 2 * math.atan2(math.sqrt(a), math.sqrt(1-a))
        distance = R * c
        
        return distance
    
    def destroy_node(self):
        """清理资源"""
        # 停止机器人
        self.stop()
        
        # 关闭串口
        if self.serial and self.serial.is_open:
            self.serial.close()
            
        super().destroy_node()


def main(args=None):
    rclpy.init(args=args)
    
    try:
        node = RobotControlNode()
        rclpy.spin(node)
    except KeyboardInterrupt:
        pass
    finally:
        node.destroy_node()
        rclpy.shutdown()


if __name__ == '__main__':
    main()<|MERGE_RESOLUTION|>--- conflicted
+++ resolved
@@ -116,34 +116,14 @@
         
         # 采摘统计 - 设置有意义的初值
         self.harvested_count = 0
-        self.today_harvested = random.randint(80, 250)  # 今日已有一些采摘数据
-        self.total_harvested = random.randint(1500, 4000)  # 历史总采摘数
-        
-        # 工作统计 - 设置有意义的初值
-        self.working_hours = random.uniform(1.2, 4.5)  # 今日已工作一段时间
-        self.working_area = random.uniform(0.8, 3.2)  # 今日已作业一些面积
-        
-        # 设备性能
-        self.harvest_accuracy = random.uniform(92.5, 97.8)  # 采摘准确率
-        self.temperature = random.uniform(28, 35)  # 设备温度
-        self.signal_strength = random.randint(65, 88)  # 信号强度
-        self.upload_bandwidth = random.uniform(15, 45)  # 上传带宽
-        
-        # 统计数据初始化 - 添加数据模拟逻辑
-        self.start_time = time.time()
-        self.last_harvest_time = time.time()
-        self.last_position_update = time.time()
-<<<<<<< HEAD
-        
-=======
-        self.last_position=None
->>>>>>> 5a4c3829
-        # 模拟数据相关
-        self.is_working = False
-        self.work_mode = "idle"  # idle, moving, harvesting
-        self.harvest_rate = 0.5  # 每分钟采摘数量
-        self.movement_speed = 0.3  # m/s
-        self.position_noise = 0.00005  # 位置噪声
+        self.today_harvested = 0
+        self.total_harvested = 0
+        self.working_hours = 0.0
+        self.working_area = 0.0
+        self.harvest_accuracy = 96.5
+        self.temperature = 25.0
+        self.signal_strength = 75
+        self.upload_bandwidth = 50.0
         
         # 创建定时器发布状态
         self.status_timer = self.create_timer(2.0, self.publish_status)
